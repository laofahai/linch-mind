--- conflicted
+++ resolved
@@ -1,11 +1,8 @@
 {
   "$schema": "../../connector.schema.json",
-<<<<<<< HEAD
-=======
   "id": "clipboard",
   "name": "剪贴板连接器",
   "version": "0.1.12",
->>>>>>> 25c3ca88
   "author": "Linch Mind Team",
   "build": {
     "build_command": "./build.sh",
